
import { defineConfig, loadEnv } from 'vite';
import react from '@vitejs/plugin-react-swc';
import path from 'path';

// https://vitejs.dev/config/
export default defineConfig(({ mode }) => {
  // Load env file based on `mode` in the current working directory.
  // Set the third parameter to '' to load all env regardless of the `VITE_` prefix.
  const env = loadEnv(mode, process.cwd(), '');

  return {
    plugins: [react()],
    resolve: {
      alias: {
        '@': path.resolve(__dirname, './src'),
      },
    },
    server: {
      port: 3010, // Changed to 3010 for local testing
      strictPort: true, // fail if 3010 is busy instead of silently changing
      host: true, // bind to 0.0.0.0 to allow LAN access
      open: true, // open browser automatically
    },
    build: {
      outDir: 'build',
    },
    define: {
      // Pass all env variables to the client-side code
      'import.meta.env': JSON.stringify(env),
    },
<<<<<<< HEAD
  },
  server: {
    port: 3001, // lock to 3001 since 3000 is busy
    strictPort: true, // fail if 3001 is busy instead of silently changing
    host: true, // bind to 0.0.0.0 to allow LAN access
    open: true, // open browser automatically
  },
  build: {
    outDir: 'dist',
  },
=======
  };
>>>>>>> 82ec390f
});<|MERGE_RESOLUTION|>--- conflicted
+++ resolved
@@ -29,18 +29,5 @@
       // Pass all env variables to the client-side code
       'import.meta.env': JSON.stringify(env),
     },
-<<<<<<< HEAD
-  },
-  server: {
-    port: 3001, // lock to 3001 since 3000 is busy
-    strictPort: true, // fail if 3001 is busy instead of silently changing
-    host: true, // bind to 0.0.0.0 to allow LAN access
-    open: true, // open browser automatically
-  },
-  build: {
-    outDir: 'dist',
-  },
-=======
   };
->>>>>>> 82ec390f
 });