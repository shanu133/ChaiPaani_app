--- conflicted
+++ resolved
@@ -26,15 +26,11 @@
     const { data, error } = await supabase.auth.signInWithOAuth({
       provider: 'google',
       options: {
-<<<<<<< HEAD
-        redirectTo: import.meta.env.VITE_SUPABASE_REDIRECT_URL || window.location.origin
-      }
-=======
         redirectTo: import.meta.env.VITE_SUPABASE_REDIRECT_URL || (() => {
           if (typeof window !== 'undefined') return window.location.origin
           throw new Error('VITE_SUPABASE_REDIRECT_URL must be configured')
-        })()      }
->>>>>>> 82ec390f
+        })()
+      }
     })
     return { data, error }
   },
@@ -67,7 +63,6 @@
 }
 
 export const groupService = {
-  createGroup: async (name: string, description: string, category: string = 'general') => {
     const user = await authService.getCurrentUser()
     if (!user) return { data: null, error: { message: 'User not authenticated' } }
 
@@ -448,11 +443,7 @@
       .select()
 
     if (splitsError) {
-<<<<<<< HEAD
-      // Clean up the orphaned expense
-=======
       // Cleanup orphaned expense
->>>>>>> 82ec390f
       await supabase.from('expenses').delete().eq('id', expense.id)
       return { data: null, error: splitsError }
     }
