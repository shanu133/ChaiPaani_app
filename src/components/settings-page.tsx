import { useState, useEffect } from "react";
import { Button } from "./ui/button";
import { Card, CardContent, CardHeader, CardTitle } from "./ui/card";
import { Avatar, AvatarFallback } from "./ui/avatar";
import { Input } from "./ui/input";
import { Label } from "./ui/label";
import { Separator } from "./ui/separator";
import { Switch } from "./ui/switch";
import { Select, SelectContent, SelectItem, SelectTrigger, SelectValue } from "./ui/select";
import { Tabs, TabsContent, TabsList, TabsTrigger } from "./ui/tabs";
import { AlertDialog, AlertDialogAction, AlertDialogCancel, AlertDialogContent, AlertDialogDescription, AlertDialogFooter, AlertDialogHeader, AlertDialogTitle, AlertDialogTrigger } from "./ui/alert-dialog";
import ChaiPaaniLogo from "../assets/ed44a61a321c772f05e626fe7aae98312671f4e9.png";
import ChaiPaaniLogoFull from "../assets/chaipaani_logo.png";
import * as Sonner from "sonner";
import { profileService, authService } from "../lib/supabase-service";
import { 
  ArrowLeft,
  User,
  Bell,
  Shield,
  Palette,
<<<<<<< HEAD
  Trash2,
  Download,
  Upload,
=======
  
  Trash2,
  Download,
  Upload,
  
>>>>>>> 82ec390f
  LogOut,
  Camera,
  Edit,
  Save,
  X
} from "lucide-react";
import SmtpSettingsModal from "./smtp-settings-modal";

interface SettingsPageProps {
  onBack: () => void;
  onLogout: () => void;
  onLogoClick?: () => void;
}

export function SettingsPage({ onBack, onLogout, onLogoClick }: SettingsPageProps) {
  const [activeTab, setActiveTab] = useState<'profile' | 'notifications' | 'privacy' | 'appearance' | 'data'>('profile');
  const [isEditing, setIsEditing] = useState(false);
  const [savingProfile, setSavingProfile] = useState(false);
  const [smtpOpen, setSmtpOpen] = useState(false);
  
  // Profile settings (loaded from Supabase)
  const [profile, setProfile] = useState({
    name: '',
    email: '',
    phone: '',
    defaultCurrency: 'INR',
    language: 'English'
  });
  const [loadingProfile, setLoadingProfile] = useState(true);
  const [profileError, setProfileError] = useState<string | null>(null);
  const [savingProfile, setSavingProfile] = useState(false);

  useEffect(() => {
    const loadProfile = async () => {
      try {
        setLoadingProfile(true);
        setProfileError(null);

        // fetch profile from supabase
        const { data, error } = await profileService.getCurrentProfile();
        if (error) {
          setProfileError(error.message || "Failed to load profile");
          return;
        }

        // fallback to auth user email if display_name/full_name missing
        const user = await authService.getCurrentUser();

        setProfile({
          name: (data?.display_name || data?.full_name || user?.email || "User") as string,
          email: (data?.email || user?.email || "") as string,
<<<<<<< HEAD
          phone: "",
          defaultCurrency: "INR",
          language: "English",
=======
          phone: (data?.phone || "") as string,
          defaultCurrency: localStorage.getItem('defaultCurrency') || "INR",
          language: localStorage.getItem('language') || "English",
>>>>>>> 82ec390f
        });
      } catch (e: any) {
        setProfileError(e?.message || "Failed to load profile");
      } finally {
        setLoadingProfile(false);
      }
    };

    loadProfile();
  }, []);
  
  // Notification settings
  const [notifications, setNotifications] = useState({
    pushEnabled: true,
    emailEnabled: true,
    smsEnabled: false,
    expenseAdded: true,
    paymentReceived: true,
    paymentReminders: true,
    weeklyDigest: true,
    groupInvitations: true,
    settlementRequests: true
  });
  
  // Privacy settings
  const [privacy, setPrivacy] = useState({
    profileVisibility: 'friends',
    showActivity: true,
    allowInvitations: true,
    shareAnalytics: false
  });
  
  // Appearance settings
  const [appearance, setAppearance] = useState({
    theme: 'light',
    accentColor: 'default',
    compactView: false,
    showAvatars: true
  });

  const handleSaveProfile = async () => {
<<<<<<< HEAD
  try {
    setSavingProfile(true);

    const displayName = profile.name?.trim();
    if (!displayName) {
      toast.error("Name cannot be empty");
      return;
    }

    const { error } = await profileService.updateDisplayName(displayName);

    if (error) {
      toast.error(error.message || "Failed to update profile");
      return;
=======
    // Prevent concurrent saves
    if (savingProfile) return;
    
    try {
      setSavingProfile(true);

      // Validate required fields
      const displayName = profile.name?.trim();
      if (!displayName) {
        (Sonner as any)?.toast?.error?.("Name cannot be empty");
        return;
      }

      // Validate phone if provided
      const phone = profile.phone?.trim() || '';
      if (phone && !/^[\d\s\-\+\(\)]+$/.test(phone)) {
        (Sonner as any)?.toast?.error?.("Invalid phone number format");
        return;
      }

      // Update profile in database (name and phone)
      const { error } = await profileService.updateProfile({
        display_name: displayName,
        phone: phone || undefined
      });

      if (error) {
        (Sonner as any)?.toast?.error?.(error.message || "Failed to update profile");
        return;
      }

      // Save UI preferences to localStorage
      localStorage.setItem('defaultCurrency', profile.defaultCurrency);
      localStorage.setItem('language', profile.language);

      // Only clear editing state after successful save
      setIsEditing(false);
      (Sonner as any)?.toast?.success?.("Profile updated successfully!");
    } catch (e: any) {
      (Sonner as any)?.toast?.error?.(e?.message || "Failed to update profile");
    } finally {
      setSavingProfile(false);
>>>>>>> 82ec390f
    }

    setIsEditing(false);
    toast.success("Profile updated successfully!");
  } catch (e: any) {
    toast.error(e?.message || "Failed to update profile");
  } finally {
    setSavingProfile(false);
  }
};
  const handleDeleteAccount = () => {
    (Sonner as any)?.toast?.error?.("Account deletion requested. Please contact support.");
  };

  const handleExportData = () => {
    (Sonner as any)?.toast?.success?.("Data export started. You'll receive an email when ready.");
  };

  // const handleImportData = () => {
  //   (Sonner as any)?.toast?.success?.("Data import feature coming soon!");
  // };

  const handleChangePhoto = () => {
    (Sonner as any)?.toast?.success?.("Photo upload feature coming soon!");
  };

  const handleAppearanceChange = (setting: string, value: any) => {
    setAppearance(prev => ({ ...prev, [setting]: value }));
    if (setting === 'theme') {
      (Sonner as any)?.toast?.success?.(`Theme changed to ${value}`);
    } else if (setting === 'compactView') {
      (Sonner as any)?.toast?.success?.(`Compact view ${value ? 'enabled' : 'disabled'}`);
    } else {
      (Sonner as any)?.toast?.success?.("Appearance setting updated!");
    }
  };

  return (
    <div className="min-h-screen bg-background">
      {/* Header */}
      <header className="bg-card border-b p-4">
        <div className="max-w-6xl mx-auto flex items-center justify-between">
          <div className="flex items-center gap-4">
            <Button
              variant="ghost"
              size="sm"
              onClick={onBack}
              className="p-2"
            >
              <ArrowLeft className="w-4 h-4" />
            </Button>
            
            <button 
              onClick={onLogoClick}
              className="flex items-center gap-3 hover:opacity-80 transition-opacity"
            >
              {/* Mobile Logo */}
              <img 
                src={ChaiPaaniLogo} 
                alt="ChaiPaani Logo" 
                className="h-15 w-auto md:hidden"
              />
              {/* Desktop Logo */}
              <img 
                src={ChaiPaaniLogoFull} 
                alt="ChaiPaani Logo" 
                className="h-18 w-auto hidden md:block"
              />
            </button>
            
            <div>
              <h1 className="text-xl font-semibold">Settings</h1>
              <p className="text-sm text-muted-foreground">Manage your account and preferences</p>
            </div>
          </div>
          
          <Button onClick={onLogout} variant="outline" size="sm">
            <LogOut className="w-4 h-4 mr-2" />
            Logout
          </Button>
        </div>
      </header>

      {/* Content */}
      <main className="max-w-6xl mx-auto p-4 md:p-6">
        <Tabs value={activeTab} onValueChange={(value) => setActiveTab(value as any)}>
          <TabsList className="mb-6">
            <TabsTrigger value="profile">
              <User className="w-4 h-4 mr-2" />
              Profile
            </TabsTrigger>
            <TabsTrigger value="notifications">
              <Bell className="w-4 h-4 mr-2" />
              Notifications
            </TabsTrigger>
            <TabsTrigger value="privacy">
              <Shield className="w-4 h-4 mr-2" />
              Privacy
            </TabsTrigger>
            <TabsTrigger value="appearance">
              <Palette className="w-4 h-4 mr-2" />
              Appearance
            </TabsTrigger>
            <TabsTrigger value="data">
              <Download className="w-4 h-4 mr-2" />
              Data
            </TabsTrigger>
          </TabsList>
          
          {/* Profile Tab */}
          <TabsContent value="profile" className="space-y-6">
            <Card>
              <CardHeader>
                <div className="flex items-center justify-between">
                  <CardTitle>Profile Information</CardTitle>
                  <Button
                    variant={isEditing ? "outline" : "ghost"}
                    size="sm"
<<<<<<< HEAD
                    onClick={() => isEditing ? handleSaveProfile() : setIsEditing(true)}
                    disabled={savingProfile}
=======
                    disabled={Boolean(isEditing && savingProfile)}
                    onClick={() => {
                      if (isEditing) {
                        if (!savingProfile) handleSaveProfile();
                      } else {
                        setIsEditing(true);
                      }
                    }}
>>>>>>> 82ec390f
                  >
                    {isEditing ? (
                      <>
                        <Save className="w-4 h-4 mr-2" />
                        {savingProfile ? 'Saving...' : 'Save'}
                      </>
                    ) : (
                      <>
                        <Edit className="w-4 h-4 mr-2" />
                        Edit
                      </>
                    )}
                  </Button>
                </div>
              </CardHeader>
              <CardContent className="space-y-6">
                {/* Avatar */}
                <div className="flex items-center gap-4">
                  {loadingProfile ? (
                    <div className="h-20 w-full animate-pulse rounded-md bg-muted" />
                  ) : (
                    <>
                      <Avatar className="w-20 h-20">
                        <AvatarFallback className="text-2xl bg-primary text-primary-foreground">
                          {profile.name ? profile.name.split(' ').map(n => n[0]).join('') : 'U'}
                        </AvatarFallback>
                      </Avatar>
                      <div className="space-y-2">
                        <h3 className="font-medium">{profile.name || 'User'}</h3>
                        <Button variant="outline" size="sm" disabled={!isEditing} onClick={handleChangePhoto}>
                          <Camera className="w-4 h-4 mr-2" />
                          Change Photo
                        </Button>
                      </div>
                    </>
                  )}
                </div>

                {profileError && (
                  <>
                    <Separator />
                    <div className="text-sm text-red-600">
                      {profileError}
                    </div>
                  </>
                )}

                <Separator />

                {/* Profile Fields */}
                <div className="grid grid-cols-1 md:grid-cols-2 gap-4">
                  <div className="space-y-2">
                    <Label htmlFor="name">Full Name</Label>
                    <Input
                      id="name"
                      value={profile.name}
                      onChange={(e) => setProfile(prev => ({ ...prev, name: e.target.value }))}
                      disabled={!isEditing || loadingProfile}
                    />
                  </div>

                  <div className="space-y-2">
                    <Label htmlFor="email">Email</Label>
                    <Input
                      id="email"
                      type="email"
                      value={profile.email}
                      onChange={(e) => setProfile(prev => ({ ...prev, email: e.target.value }))}
                      disabled
                    />
                  </div>

                  <div className="space-y-2">
                    <Label htmlFor="phone">Phone Number</Label>
                    <Input
                      id="phone"
                      value={profile.phone}
                      onChange={(e) => setProfile(prev => ({ ...prev, phone: e.target.value }))}
                      disabled={!isEditing}
                    />
                  </div>

                  <div className="space-y-2">
                    <Label htmlFor="currency">Default Currency</Label>
                    <Select
                      value={profile.defaultCurrency}
                      onValueChange={(value) => setProfile(prev => ({ ...prev, defaultCurrency: value }))}
                      disabled={!isEditing}
                    >
                      <SelectTrigger>
                        <SelectValue />
                      </SelectTrigger>
                      <SelectContent>
                        <SelectItem value="INR">Indian Rupee (₹)</SelectItem>
                        <SelectItem value="USD">US Dollar ($)</SelectItem>
                        <SelectItem value="EUR">Euro (€)</SelectItem>
                        <SelectItem value="GBP">British Pound (£)</SelectItem>
                      </SelectContent>
                    </Select>
                  </div>

                  <div className="space-y-2">
                    <Label htmlFor="language">Language</Label>
                    <Select
                      value={profile.language}
                      onValueChange={(value) => setProfile(prev => ({ ...prev, language: value }))}
                      disabled={!isEditing}
                    >
                      <SelectTrigger>
                        <SelectValue />
                      </SelectTrigger>
                      <SelectContent>
                        <SelectItem value="English">English</SelectItem>
                        <SelectItem value="Hindi">हिंदी</SelectItem>
                        <SelectItem value="Spanish">Español</SelectItem>
                        <SelectItem value="French">Français</SelectItem>
                      </SelectContent>
                    </Select>
                  </div>
                </div>
                
                {isEditing && (
                  <div className="flex gap-2 pt-4">
<<<<<<< HEAD
                    <Button onClick={handleSaveProfile} disabled={savingProfile}>
                      <Save className="w-4 h-4 mr-2" />
                      {savingProfile ? 'Saving...' : 'Save Changes'}
                    </Button>
                    <Button variant="outline" onClick={() => setIsEditing(false)} disabled={savingProfile}>
=======
                    <Button
                      onClick={() => { if (!savingProfile) handleSaveProfile(); }}
                      disabled={savingProfile || loadingProfile}
                      aria-busy={savingProfile}
                    >
                      <Save className="w-4 h-4 mr-2" />
                      {savingProfile ? 'Saving...' : 'Save Changes'}
                    </Button>
                    <Button
                      variant="outline"
                      onClick={() => { if (!savingProfile) setIsEditing(false); }}
                      disabled={savingProfile}
                    >
>>>>>>> 82ec390f
                      <X className="w-4 h-4 mr-2" />
                      Cancel
                    </Button>
                  </div>
                )}
              </CardContent>
            </Card>
          </TabsContent>
          
          {/* Notifications Tab */}
          <TabsContent value="notifications" className="space-y-6">
            <Card>
              <CardHeader>
                <CardTitle>Notification Preferences</CardTitle>
              </CardHeader>
              <CardContent className="space-y-6">
                {/* Email delivery via SMTP */}
                <div className="p-4 border rounded-lg">
                  <div className="flex items-center justify-between">
                    <div>
                      <p className="font-medium">Email Delivery (SMTP)</p>
                      <p className="text-sm text-muted-foreground">Configure SMTP to send invitations and updates.</p>
                    </div>
                    <Button variant="outline" onClick={() => setSmtpOpen(true)}>Configure</Button>
                  </div>
                </div>

                {/* General Notifications */}
                <div>
                  <h3 className="font-medium mb-4">General Notifications</h3>
                  <div className="space-y-4">
                    <div className="flex items-center justify-between">
                      <div>
                        <p className="font-medium">Push Notifications</p>
                        <p className="text-sm text-muted-foreground">Receive notifications on your device</p>
                      </div>
                      <Switch
                        checked={notifications.pushEnabled}
                        onCheckedChange={(checked) => setNotifications(prev => ({ ...prev, pushEnabled: checked }))}
                      />
                    </div>
                    
                    <div className="flex items-center justify-between">
                      <div>
                        <p className="font-medium">Email Notifications</p>
                        <p className="text-sm text-muted-foreground">Receive notifications via email</p>
                      </div>
                      <Switch
                        checked={notifications.emailEnabled}
                        onCheckedChange={(checked) => setNotifications(prev => ({ ...prev, emailEnabled: checked }))}
                      />
                    </div>
                    
                    <div className="flex items-center justify-between">
                      <div>
                        <p className="font-medium">SMS Notifications</p>
                        <p className="text-sm text-muted-foreground">Receive notifications via SMS</p>
                      </div>
                      <Switch
                        checked={notifications.smsEnabled}
                        onCheckedChange={(checked) => setNotifications(prev => ({ ...prev, smsEnabled: checked }))}
                      />
                    </div>
                  </div>
                </div>
                
                <Separator />
                
                {/* Specific Notifications */}
                <div>
                  <h3 className="font-medium mb-4">Activity Notifications</h3>
                  <div className="space-y-4">
                    <div className="flex items-center justify-between">
                      <div>
                        <p className="font-medium">New Expenses</p>
                        <p className="text-sm text-muted-foreground">When someone adds a new expense</p>
                      </div>
                      <Switch
                        checked={notifications.expenseAdded}
                        onCheckedChange={(checked) => setNotifications(prev => ({ ...prev, expenseAdded: checked }))}
                      />
                    </div>
                    
                    <div className="flex items-center justify-between">
                      <div>
                        <p className="font-medium">Payment Received</p>
                        <p className="text-sm text-muted-foreground">When someone pays you</p>
                      </div>
                      <Switch
                        checked={notifications.paymentReceived}
                        onCheckedChange={(checked) => setNotifications(prev => ({ ...prev, paymentReceived: checked }))}
                      />
                    </div>
                    
                    <div className="flex items-center justify-between">
                      <div>
                        <p className="font-medium">Payment Reminders</p>
                        <p className="text-sm text-muted-foreground">Reminders for pending payments</p>
                      </div>
                      <Switch
                        checked={notifications.paymentReminders}
                        onCheckedChange={(checked) => setNotifications(prev => ({ ...prev, paymentReminders: checked }))}
                      />
                    </div>
                    
                    <div className="flex items-center justify-between">
                      <div>
                        <p className="font-medium">Group Invitations</p>
                        <p className="text-sm text-muted-foreground">When someone invites you to a group</p>
                      </div>
                      <Switch
                        checked={notifications.groupInvitations}
                        onCheckedChange={(checked) => setNotifications(prev => ({ ...prev, groupInvitations: checked }))}
                      />
                    </div>
                    
                    <div className="flex items-center justify-between">
                      <div>
                        <p className="font-medium">Weekly Digest</p>
                        <p className="text-sm text-muted-foreground">Summary of your weekly activity</p>
                      </div>
                      <Switch
                        checked={notifications.weeklyDigest}
                        onCheckedChange={(checked) => setNotifications(prev => ({ ...prev, weeklyDigest: checked }))}
                      />
                    </div>
                  </div>
                </div>
              </CardContent>
            </Card>
          </TabsContent>
          
          {/* Privacy Tab */}
          <TabsContent value="privacy" className="space-y-6">
            <Card>
              <CardHeader>
                <CardTitle>Privacy Settings</CardTitle>
              </CardHeader>
              <CardContent className="space-y-6">
                <div className="space-y-4">
                  <div className="space-y-2">
                    <Label>Profile Visibility</Label>
                    <Select 
                      value={privacy.profileVisibility} 
                      onValueChange={(value) => setPrivacy(prev => ({ ...prev, profileVisibility: value }))}
                    >
                      <SelectTrigger>
                        <SelectValue />
                      </SelectTrigger>
                      <SelectContent>
                        <SelectItem value="public">Public</SelectItem>
                        <SelectItem value="friends">Friends Only</SelectItem>
                        <SelectItem value="private">Private</SelectItem>
                      </SelectContent>
                    </Select>
                  </div>
                  
                  <div className="flex items-center justify-between">
                    <div>
                      <p className="font-medium">Show Activity Status</p>
                      <p className="text-sm text-muted-foreground">Let others see when you were last active</p>
                    </div>
                    <Switch
                      checked={privacy.showActivity}
                      onCheckedChange={(checked) => setPrivacy(prev => ({ ...prev, showActivity: checked }))}
                    />
                  </div>
                  
                  <div className="flex items-center justify-between">
                    <div>
                      <p className="font-medium">Allow Group Invitations</p>
                      <p className="text-sm text-muted-foreground">Let others invite you to groups</p>
                    </div>
                    <Switch
                      checked={privacy.allowInvitations}
                      onCheckedChange={(checked) => setPrivacy(prev => ({ ...prev, allowInvitations: checked }))}
                    />
                  </div>
                  
                  <div className="flex items-center justify-between">
                    <div>
                      <p className="font-medium">Share Analytics</p>
                      <p className="text-sm text-muted-foreground">Help improve ChaiPaani with usage data</p>
                    </div>
                    <Switch
                      checked={privacy.shareAnalytics}
                      onCheckedChange={(checked) => setPrivacy(prev => ({ ...prev, shareAnalytics: checked }))}
                    />
                  </div>
                </div>
              </CardContent>
            </Card>
          </TabsContent>
          
          {/* Appearance Tab */}
          <TabsContent value="appearance" className="space-y-6">
            <Card>
              <CardHeader>
                <CardTitle>Appearance Settings</CardTitle>
              </CardHeader>
              <CardContent className="space-y-6">
                <div className="space-y-4">
                  <div className="space-y-2">
                    <Label>Theme</Label>
                    <Select 
                      value={appearance.theme} 
                      onValueChange={(value) => handleAppearanceChange('theme', value)}
                    >
                      <SelectTrigger>
                        <SelectValue />
                      </SelectTrigger>
                      <SelectContent>
                        <SelectItem value="light">Light</SelectItem>
                        <SelectItem value="dark">Dark</SelectItem>
                        <SelectItem value="system">System</SelectItem>
                      </SelectContent>
                    </Select>
                  </div>
                  
                  <div className="space-y-2">
                    <Label>Accent Color</Label>
                    <Select 
                      value={appearance.accentColor} 
                      onValueChange={(value) => setAppearance(prev => ({ ...prev, accentColor: value }))}
                    >
                      <SelectTrigger>
                        <SelectValue />
                      </SelectTrigger>
                      <SelectContent>
                        <SelectItem value="default">Default (Blue)</SelectItem>
                        <SelectItem value="green">Green</SelectItem>
                        <SelectItem value="purple">Purple</SelectItem>
                        <SelectItem value="orange">Orange</SelectItem>
                      </SelectContent>
                    </Select>
                  </div>
                  
                  <div className="flex items-center justify-between">
                    <div>
                      <p className="font-medium">Compact View</p>
                      <p className="text-sm text-muted-foreground">Show more information in less space</p>
                    </div>
                    <Switch
                      checked={appearance.compactView}
                      onCheckedChange={(checked) => setAppearance(prev => ({ ...prev, compactView: checked }))}
                    />
                  </div>
                  
                  <div className="flex items-center justify-between">
                    <div>
                      <p className="font-medium">Show Avatars</p>
                      <p className="text-sm text-muted-foreground">Display user avatars throughout the app</p>
                    </div>
                    <Switch
                      checked={appearance.showAvatars}
                      onCheckedChange={(checked) => setAppearance(prev => ({ ...prev, showAvatars: checked }))}
                    />
                  </div>
                </div>
              </CardContent>
            </Card>
          </TabsContent>
          
          {/* Data Tab */}
          <TabsContent value="data" className="space-y-6">
            <Card>
              <CardHeader>
                <CardTitle>Data Management</CardTitle>
              </CardHeader>
              <CardContent className="space-y-6">
                <div className="space-y-4">
                  <div className="flex items-center justify-between p-4 border rounded-lg">
                    <div>
                      <p className="font-medium">Export Data</p>
                      <p className="text-sm text-muted-foreground">Download all your ChaiPaani data</p>
                    </div>
                    <Button onClick={handleExportData} variant="outline">
                      <Download className="w-4 h-4 mr-2" />
                      Export
                    </Button>
                  </div>
                  
                  <div className="flex items-center justify-between p-4 border rounded-lg">
                    <div>
                      <p className="font-medium">Import Data</p>
                      <p className="text-sm text-muted-foreground">Import data from other expense tracking apps</p>
                    </div>
<<<<<<< HEAD
                    <Button variant="outline" onClick={handleImportData}>
=======
                    <Button
                      variant="outline"
                      onClick={() => (Sonner as any)?.toast?.success?.("Data import feature coming soon!")}
                    >
>>>>>>> 82ec390f
                      <Upload className="w-4 h-4 mr-2" />
                      Import
                    </Button>
                  </div>
                </div>
                  <Separator />

                <div className="space-y-4">
                  <h3 className="font-medium text-destructive">Danger Zone</h3>
                  
                  <div className="flex items-center justify-between p-4 border border-destructive rounded-lg">
                    <div>
                      <p className="font-medium">Delete Account</p>
                      <p className="text-sm text-muted-foreground">Permanently delete your account and all data</p>
                    </div>
                    <AlertDialog>
                      <AlertDialogTrigger asChild>
                        <Button variant="destructive">
                          <Trash2 className="w-4 h-4 mr-2" />
                          Delete
                        </Button>
                      </AlertDialogTrigger>
                      <AlertDialogContent>
                        <AlertDialogHeader>
                          <AlertDialogTitle>Are you absolutely sure?</AlertDialogTitle>
                          <AlertDialogDescription>
                            This action cannot be undone. This will permanently delete your account and remove all your data from our servers.
                          </AlertDialogDescription>
                        </AlertDialogHeader>
                        <AlertDialogFooter>
                          <AlertDialogCancel>Cancel</AlertDialogCancel>
                          <AlertDialogAction onClick={handleDeleteAccount} className="bg-destructive hover:bg-destructive/90">
                            Delete Account
                          </AlertDialogAction>
                        </AlertDialogFooter>
                      </AlertDialogContent>
                    </AlertDialog>
                  </div>
                </div>
              </CardContent>
            </Card>
          </TabsContent>
        </Tabs>
      </main>
      <SmtpSettingsModal open={smtpOpen} onOpenChange={setSmtpOpen} />
    </div>
  );
}<|MERGE_RESOLUTION|>--- conflicted
+++ resolved
@@ -19,17 +19,9 @@
   Bell,
   Shield,
   Palette,
-<<<<<<< HEAD
   Trash2,
   Download,
   Upload,
-=======
-  
-  Trash2,
-  Download,
-  Upload,
-  
->>>>>>> 82ec390f
   LogOut,
   Camera,
   Edit,
@@ -81,15 +73,9 @@
         setProfile({
           name: (data?.display_name || data?.full_name || user?.email || "User") as string,
           email: (data?.email || user?.email || "") as string,
-<<<<<<< HEAD
-          phone: "",
-          defaultCurrency: "INR",
-          language: "English",
-=======
           phone: (data?.phone || "") as string,
           defaultCurrency: localStorage.getItem('defaultCurrency') || "INR",
           language: localStorage.getItem('language') || "English",
->>>>>>> 82ec390f
         });
       } catch (e: any) {
         setProfileError(e?.message || "Failed to load profile");
@@ -131,22 +117,6 @@
   });
 
   const handleSaveProfile = async () => {
-<<<<<<< HEAD
-  try {
-    setSavingProfile(true);
-
-    const displayName = profile.name?.trim();
-    if (!displayName) {
-      toast.error("Name cannot be empty");
-      return;
-    }
-
-    const { error } = await profileService.updateDisplayName(displayName);
-
-    if (error) {
-      toast.error(error.message || "Failed to update profile");
-      return;
-=======
     // Prevent concurrent saves
     if (savingProfile) return;
     
@@ -189,17 +159,8 @@
       (Sonner as any)?.toast?.error?.(e?.message || "Failed to update profile");
     } finally {
       setSavingProfile(false);
->>>>>>> 82ec390f
     }
-
-    setIsEditing(false);
-    toast.success("Profile updated successfully!");
-  } catch (e: any) {
-    toast.error(e?.message || "Failed to update profile");
-  } finally {
-    setSavingProfile(false);
-  }
-};
+  };
   const handleDeleteAccount = () => {
     (Sonner as any)?.toast?.error?.("Account deletion requested. Please contact support.");
   };
@@ -308,10 +269,6 @@
                   <Button
                     variant={isEditing ? "outline" : "ghost"}
                     size="sm"
-<<<<<<< HEAD
-                    onClick={() => isEditing ? handleSaveProfile() : setIsEditing(true)}
-                    disabled={savingProfile}
-=======
                     disabled={Boolean(isEditing && savingProfile)}
                     onClick={() => {
                       if (isEditing) {
@@ -320,7 +277,6 @@
                         setIsEditing(true);
                       }
                     }}
->>>>>>> 82ec390f
                   >
                     {isEditing ? (
                       <>
@@ -444,13 +400,6 @@
                 
                 {isEditing && (
                   <div className="flex gap-2 pt-4">
-<<<<<<< HEAD
-                    <Button onClick={handleSaveProfile} disabled={savingProfile}>
-                      <Save className="w-4 h-4 mr-2" />
-                      {savingProfile ? 'Saving...' : 'Save Changes'}
-                    </Button>
-                    <Button variant="outline" onClick={() => setIsEditing(false)} disabled={savingProfile}>
-=======
                     <Button
                       onClick={() => { if (!savingProfile) handleSaveProfile(); }}
                       disabled={savingProfile || loadingProfile}
@@ -464,7 +413,6 @@
                       onClick={() => { if (!savingProfile) setIsEditing(false); }}
                       disabled={savingProfile}
                     >
->>>>>>> 82ec390f
                       <X className="w-4 h-4 mr-2" />
                       Cancel
                     </Button>
@@ -752,14 +700,10 @@
                       <p className="font-medium">Import Data</p>
                       <p className="text-sm text-muted-foreground">Import data from other expense tracking apps</p>
                     </div>
-<<<<<<< HEAD
-                    <Button variant="outline" onClick={handleImportData}>
-=======
                     <Button
                       variant="outline"
                       onClick={() => (Sonner as any)?.toast?.success?.("Data import feature coming soon!")}
                     >
->>>>>>> 82ec390f
                       <Upload className="w-4 h-4 mr-2" />
                       Import
                     </Button>
